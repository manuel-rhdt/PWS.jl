using DrWatson
import JSON
using Random

my_args = Dict(
    "algorithm" => "thermodynamic_integration",
<<<<<<< HEAD
    "run_name" => "2020-11-03_stationary_sweep",
    "duration" => 2 .^ range(log2(20), log2(500), length=6),
=======
    "run_name" => "2020-11-01_stationary_sweep",
    "duration" => 2 .^ range(log2(20), log2(250), length=9),
    "N" => collect(1:100),
>>>>>>> bc1de999
    "num_responses" => 1000,
    "mean_s" => [20, 50, 100, 200],
    "corr_time_s" => 100,
    "corr_time_ratio" => 5,
)

function runsave(dicts, tmp=projectdir("_research", "tmp"), prefix="", suffix="json", l=8)
    mkpath(tmp)
    n = length(dicts)
    indices = map(string, 1:n)
    existing = readdir(tmp)
    filename = prefix * randstring(l)
    r = filename .* "." .* indices .* "." .* suffix
    while !isdisjoint(existing, r)
        filename = prefix * randstring(l)
        r = filename .* "." .* indices .* "." .* suffix
    end

    for (i, path) ∈ enumerate(r)
        open(joinpath(tmp, path), "w") do io
            JSON.print(io, copy(dicts[i]))
        end
    end

    filename
end

dicts = dict_list(my_args)

out_dir = projectdir("data", "output")
mkpath(out_dir)

function submit_job_array(dict, njobs)
    jobarray = collect(1:njobs)

    dict = copy(dict)

    dict["N"] = jobarray
    array_dicts = dict_list(dict)

    filename = runsave(dicts)
    jobscript = """
        export JULIA_PROJECT=$(projectdir())

<<<<<<< HEAD
        julia -e "using InteractiveUtils; versioninfo(verbose=true)"
        julia -O3 $(projectdir("scripts", "simple_network.jl")) $filename.\$PBS_ARRAYID.json
    """
    
    result = ""
    open(`qsub -N Sweep_S -l nodes=1:ppn=1:highcore,mem=4gb,walltime=10:00:00 -t 1-$njobs -j oe -o $out_dir`, "r+") do io
        print(io, jobscript)
        close(io.in)
        global result *= read(io, String)
    end
    
    print(result)
=======
open(`qsub -N Sweep_S -l nodes=1:ppn=1:highcore,mem=4gb,walltime=24:00:00 -t 1-$(length(dicts)) -j oe -o $out_dir`, "r+") do io
    print(io, jobscript)
    close(io.in)
    global result *= read(io, String)
>>>>>>> bc1de999
end

for d in dicts
    submit_job_array(d, 100)
end<|MERGE_RESOLUTION|>--- conflicted
+++ resolved
@@ -4,14 +4,8 @@
 
 my_args = Dict(
     "algorithm" => "thermodynamic_integration",
-<<<<<<< HEAD
     "run_name" => "2020-11-03_stationary_sweep",
     "duration" => 2 .^ range(log2(20), log2(500), length=6),
-=======
-    "run_name" => "2020-11-01_stationary_sweep",
-    "duration" => 2 .^ range(log2(20), log2(250), length=9),
-    "N" => collect(1:100),
->>>>>>> bc1de999
     "num_responses" => 1000,
     "mean_s" => [20, 50, 100, 200],
     "corr_time_s" => 100,
@@ -56,25 +50,18 @@
     jobscript = """
         export JULIA_PROJECT=$(projectdir())
 
-<<<<<<< HEAD
         julia -e "using InteractiveUtils; versioninfo(verbose=true)"
         julia -O3 $(projectdir("scripts", "simple_network.jl")) $filename.\$PBS_ARRAYID.json
     """
     
     result = ""
-    open(`qsub -N Sweep_S -l nodes=1:ppn=1:highcore,mem=4gb,walltime=10:00:00 -t 1-$njobs -j oe -o $out_dir`, "r+") do io
+    open(`qsub -N Sweep_S -l nodes=1:ppn=1:highcore,mem=4gb,walltime=24:00:00 -t 1-$njobs -j oe -o $out_dir`, "r+") do io
         print(io, jobscript)
         close(io.in)
-        global result *= read(io, String)
+        result *= read(io, String)
     end
     
     print(result)
-=======
-open(`qsub -N Sweep_S -l nodes=1:ppn=1:highcore,mem=4gb,walltime=24:00:00 -t 1-$(length(dicts)) -j oe -o $out_dir`, "r+") do io
-    print(io, jobscript)
-    close(io.in)
-    global result *= read(io, String)
->>>>>>> bc1de999
 end
 
 for d in dicts
